<<<<<<< HEAD
=======
//src/app/(auth)/signup/page.tsx
>>>>>>> d9bd34ca
"use client";

import Link from 'next/link';
import { useForm, type SubmitHandler } from 'react-hook-form';
import { zodResolver } from '@hookform/resolvers/zod';
import * as z from 'zod';
import { Button } from '@/components/ui/button';
import { Input } from '@/components/ui/input';
import { Card, CardContent, CardDescription, CardFooter, CardHeader, CardTitle } from '@/components/ui/card';
import { Form, FormControl, FormField, FormItem, FormLabel, FormMessage } from '@/components/ui/form';
import { Mail, Lock, UserPlus, Eye, EyeOff } from 'lucide-react';
import { useToast } from '@/hooks/use-toast';
import { useRouter } from 'next/navigation';
import { useEffect, useState } from 'react';
import { supabase } from '@/lib/supabaseClient';

const signUpSchema = z.object({
  email: z.string().email({ message: "Invalid email address." }),
  password: z.string().min(8, { message: "Password must be at least 8 characters." }),
  confirmPassword: z.string(),
}).refine(data => data.password === data.confirmPassword, {
  message: "Passwords do not match.",
  path: ["confirmPassword"],
});

type SignUpFormValues = z.infer<typeof signUpSchema>;

export default function SignUpPage() {
  const { toast } = useToast();
  const router = useRouter();
  const [isClient, setIsClient] = useState(false);
  const [showPassword, setShowPassword] = useState(false);
  const [showConfirmPassword, setShowConfirmPassword] = useState(false);

  useEffect(() => {
    setIsClient(true);
  }, []);

  const form = useForm<SignUpFormValues>({
    resolver: zodResolver(signUpSchema),
    defaultValues: {
      email: '',
      password: '',
      confirmPassword: '',
    },
  });

  const onSubmit: SubmitHandler<SignUpFormValues> = async (data) => {
    if (!supabase) {
       toast({ title: "Error", description: "Authentication service not available.", variant: "destructive"});
       return;
    }

    form.clearErrors(); 
    
    let emailRedirectToPath = '/login'; 
    
    try {
      const { data: signUpData, error } = await supabase.auth.signUp({
        email: data.email,
        password: data.password,
        options: {
          emailRedirectTo: isClient ? `${window.location.origin}${emailRedirectToPath}` : undefined, 
        }
      });

      if (error) {
        toast({
          title: "Sign Up Failed",
          description: error.message,
          variant: "destructive",
        });
      } else if (signUpData.user && signUpData.user.identities && signUpData.user.identities.length === 0) {
        toast({
          title: "Confirmation Sent or Account Exists",
          description: "If you're new, please check your email to confirm your account. If you've signed up before, please log in.",
          variant: "default",
        });
        form.reset();
      } else if (signUpData.user?.id && !signUpData.session) {
         toast({
          title: "Sign Up Successful!",
          description: "Please check your email to confirm your account and complete the sign up process.",
        });
        form.reset();
      } else if (signUpData.user && signUpData.session) {
         toast({
          title: "Sign Up Successful!",
          description: "Your account is ready. You can now log in.",
        });
        form.reset();
        router.push('/login'); 
      } else {
         toast({
          title: "Sign Up Attempted",
          description: "Please check your email for a confirmation link. If you encounter issues, try logging in or resetting your password.",
        });
      }
    } catch (e: any) {
      toast({
        title: "Sign Up Error",
        description: e.message || "An unexpected error occurred.",
        variant: "destructive",
      });
    }
  };

  const isFormDisabled = form.formState.isSubmitting || !isClient;

  return (
    <Card className="shadow-2xl">
      <CardHeader className="text-center">
        <CardTitle className="text-2xl font-headline text-primary flex items-center justify-center">
          <UserPlus className="mr-2 h-6 w-6" /> Create Account
        </CardTitle>
        <CardDescription>Join MealPlannerPro to start your journey.</CardDescription>
      </CardHeader>
      <Form {...form}>
        <form onSubmit={form.handleSubmit(onSubmit)}>
          <CardContent className="space-y-6">
            <FormField
              control={form.control}
              name="email"
              render={({ field }) => (
                <FormItem>
                  <FormLabel className="flex items-center"><Mail className="mr-2 h-4 w-4 text-muted-foreground" />Email</FormLabel>
                  <FormControl>
                    <Input type="email" placeholder="you@example.com" {...field} disabled={isFormDisabled} />
                  </FormControl>
                  <FormMessage />
                </FormItem>
              )}
            />
            <FormField
              control={form.control}
              name="password"
              render={({ field }) => (
                <FormItem>
                  <FormLabel className="flex items-center"><Lock className="mr-2 h-4 w-4 text-muted-foreground" />Password</FormLabel>
                  <FormControl>
                    <div className="relative">
                      <Input type={showPassword ? 'text' : 'password'} placeholder="Minimum 8 characters" {...field} disabled={isFormDisabled} />
                      <button
                        type="button"
                        onClick={() => setShowPassword(!showPassword)}
                        className="absolute inset-y-0 right-0 flex items-center pr-3 text-muted-foreground hover:text-primary"
                        aria-label={showPassword ? "Hide password" : "Show password"}
                        disabled={isFormDisabled}
                      >
                        {showPassword ? <EyeOff className="h-5 w-5" /> : <Eye className="h-5 w-5" />}
                      </button>
                    </div>
                  </FormControl>
                  <FormMessage />
                </FormItem>
              )}
            />
            <FormField
              control={form.control}
              name="confirmPassword"
              render={({ field }) => (
                <FormItem>
                  <FormLabel className="flex items-center"><Lock className="mr-2 h-4 w-4 text-muted-foreground" />Confirm Password</FormLabel>
                  <FormControl>
                     <div className="relative">
                      <Input type={showConfirmPassword ? 'text' : 'password'} placeholder="Re-type your password" {...field} disabled={isFormDisabled} />
                      <button
                        type="button"
                        onClick={() => setShowConfirmPassword(!showConfirmPassword)}
                        className="absolute inset-y-0 right-0 flex items-center pr-3 text-muted-foreground hover:text-primary"
                        aria-label={showConfirmPassword ? "Hide password" : "Show password"}
                        disabled={isFormDisabled}
                      >
                        {showConfirmPassword ? <EyeOff className="h-5 w-5" /> : <Eye className="h-5 w-5" />}
                      </button>
                    </div>
                  </FormControl>
                  <FormMessage />
                </FormItem>
              )}
            />
          </CardContent>
          <CardFooter className="flex flex-col items-center space-y-4">
            <Button type="submit" className="w-full bg-accent hover:bg-accent/90 text-accent-foreground" disabled={isFormDisabled}>
              Create Account
            </Button>
            <div className="text-sm text-center w-full">
              <Link href="/login" className="font-medium text-primary hover:underline">
                Already have an account? Sign In
              </Link>
            </div>
          </CardFooter>
        </form>
      </Form>
    </Card>
  );
}<|MERGE_RESOLUTION|>--- conflicted
+++ resolved
@@ -1,7 +1,4 @@
-<<<<<<< HEAD
-=======
-//src/app/(auth)/signup/page.tsx
->>>>>>> d9bd34ca
+
 "use client";
 
 import Link from 'next/link';
